import _ from 'lodash'
import { Then } from '../../'
import { expect } from 'chai'
import DataTable from '../../src/models/data_table'
import {
  getPickleNamesInOrderOfExecution,
  getPickleStep,
  getTestCaseResult,
  getTestStepAttachmentsForHook,
  getTestStepAttachmentsForStep,
  getTestStepResults,
} from '../support/message_helpers'
import { messages } from '@cucumber/messages'
import { World } from '../support/world'
import semver from 'semver'

type StringifiedStatus =
  | 'UNKNOWN'
  | 'PASSED'
  | 'SKIPPED'
  | 'PENDING'
  | 'UNDEFINED'
  | 'AMBIGUOUS'
  | 'FAILED'

const { Status } = messages.TestStepFinished.TestStepResult

Then('it runs {int} scenarios', function (this: World, expectedCount: number) {
  const testCaseStartedEvents = _.filter(
    this.lastRun.envelopes,
    (e) => e.testCaseStarted
  )
  expect(testCaseStartedEvents).to.have.lengthOf(expectedCount)
})

Then('it runs the scenario {string}', function (this: World, name: string) {
  const actualNames = getPickleNamesInOrderOfExecution(this.lastRun.envelopes)
  expect(actualNames).to.eql([name])
})

Then('it runs the scenarios {string} and {string}', function (
  this: World,
  name1: string,
  name2: string
) {
  const actualNames = getPickleNamesInOrderOfExecution(this.lastRun.envelopes)
  expect(actualNames).to.eql([name1, name2])
})

Then('it runs the scenarios:', function (this: World, table: DataTable) {
  const expectedNames = table.rows().map((row) => row[0])
  const actualNames = getPickleNamesInOrderOfExecution(this.lastRun.envelopes)
  expect(expectedNames).to.eql(actualNames)
})

Then('scenario {string} has status {string}', function (
  this: World,
  name: string,
  status: string
) {
  const result = getTestCaseResult(this.lastRun.envelopes, name)
  expect(result.status).to.eql(
    Status[status.toUpperCase() as StringifiedStatus]
  )
})

Then('the scenario {string} has the steps:', function (
  this: World,
  name: string,
  table: DataTable
) {
  const actualTexts = getTestStepResults(this.lastRun.envelopes, name).map(
    (s) => s.text
  )
  const expectedTexts = table.rows().map((row) => row[0])
  expect(actualTexts).to.eql(expectedTexts)
})

Then('scenario {string} step {string} has status {string}', function (
  this: World,
  pickleName: string,
  stepText: string,
  status: string
) {
  const testStepResults = getTestStepResults(this.lastRun.envelopes, pickleName)
  const testStepResult = _.find(testStepResults, ['text', stepText])
  expect(testStepResult.result.status).to.eql(
    Status[status.toUpperCase() as StringifiedStatus]
  )
})

Then(
  'scenario {string} attempt {int} step {string} has status {string}',
  function (
    this: World,
    pickleName: string,
    attempt: number,
    stepText: string,
    status: string
  ) {
    const testStepResults = getTestStepResults(
      this.lastRun.envelopes,
      pickleName,
      attempt
    )
    const testStepResult = _.find(testStepResults, ['text', stepText])
    expect(testStepResult.result.status).to.eql(
      Status[status.toUpperCase() as StringifiedStatus]
    )
  }
)

Then('scenario {string} {string} hook has status {string}', function (
  this: World,
  pickleName: string,
  hookKeyword: string,
  status: string
) {
  const testStepResults = getTestStepResults(this.lastRun.envelopes, pickleName)
  const testStepResult = _.find(testStepResults, ['text', hookKeyword])
  expect(testStepResult.result.status).to.eql(
    Status[status.toUpperCase() as StringifiedStatus]
  )
})

Then('scenario {string} step {string} failed with:', function (
  this: World,
  pickleName: string,
  stepText: string,
  errorMessage: string
) {
  const testStepResults = getTestStepResults(this.lastRun.envelopes, pickleName)
  const testStepResult = _.find(testStepResults, ['text', stepText])
  if (semver.satisfies(process.version, '>=14.0.0')) {
    errorMessage = errorMessage.replace(
      '{ member: [Circular] }',
      '<ref *1> { member: [Circular *1] }'
    )
  }
  expect(testStepResult.result.status).to.eql(Status.FAILED)
  expect(testStepResult.result.message).to.include(errorMessage)
})

Then('scenario {string} attempt {int} step {string} failed with:', function (
  this: World,
  pickleName: string,
  attempt: number,
  stepText: string,
  errorMessage: string
) {
  const testStepResults = getTestStepResults(
    this.lastRun.envelopes,
    pickleName,
    attempt
  )
  const testStepResult = _.find(testStepResults, ['text', stepText])
  expect(testStepResult.result.status).to.eql(Status.FAILED)
  expect(testStepResult.result.message).to.include(errorMessage)
})

Then('scenario {string} step {string} has the doc string:', function (
  this: World,
  pickleName: string,
  stepText: string,
  docString: string
) {
  const pickleStep = getPickleStep(this.lastRun.envelopes, pickleName, stepText)
  expect(pickleStep.argument.docString.content).to.eql(docString)
})

Then('scenario {string} step {string} has the data table:', function (
  this: World,
  pickleName: string,
  stepText: string,
  dataTable: DataTable
) {
  const pickleStep = getPickleStep(this.lastRun.envelopes, pickleName, stepText)
  expect(new DataTable(pickleStep.argument.dataTable)).to.eql(dataTable)
})

Then('scenario {string} step {string} has the attachments:', function (
  this: World,
  pickleName: string,
  stepText: string,
  table: DataTable
) {
  const expectedAttachments = table.hashes().map((x) => {
    return {
      body: x.DATA,
      mediaType: x['MEDIA TYPE'],
      contentEncoding: x['MEDIA ENCODING'],
    }
  })
  const stepAttachments = getTestStepAttachmentsForStep(
    this.lastRun.envelopes,
    pickleName,
    stepText
  )
<<<<<<< HEAD
  const actualAttachments = stepAttachments.map(e => {
    return {
      body: e.body,
      mediaType: e.mediaType,
      contentEncoding: e.contentEncoding,
    }
=======
  const actualAttachments = stepAttachments.map((e) => {
    return { data: e.data, media: e.media }
>>>>>>> c0e456ec
  })
  expect(actualAttachments).to.eql(expectedAttachments)
})

Then('scenario {string} {string} hook has the attachments:', function (
  this: World,
  pickleName: string,
  hookKeyword: string,
  table: DataTable
) {
<<<<<<< HEAD
  const expectedAttachments: messages.IAttachment[] = table.hashes().map(x => {
=======
  const expectedAttachments = table.hashes().map((x) => {
>>>>>>> c0e456ec
    return {
      body: x.DATA,
      mediaType: x['MEDIA TYPE'],
      contentEncoding: x['MEDIA ENCODING'],
    }
  })
  const hookAttachments = getTestStepAttachmentsForHook(
    this.lastRun.envelopes,
    pickleName,
    hookKeyword === 'Before'
  )
<<<<<<< HEAD
  const actualAttachments = hookAttachments.map(e => {
    return {
      body: e.body,
      mediaType: e.mediaType,
      contentEncoding: e.contentEncoding,
    }
=======
  const actualAttachments = hookAttachments.map((e) => {
    return { data: e.data, media: e.media }
>>>>>>> c0e456ec
  })
  expect(actualAttachments).to.eql(expectedAttachments)
})<|MERGE_RESOLUTION|>--- conflicted
+++ resolved
@@ -196,17 +196,12 @@
     pickleName,
     stepText
   )
-<<<<<<< HEAD
   const actualAttachments = stepAttachments.map(e => {
     return {
       body: e.body,
       mediaType: e.mediaType,
       contentEncoding: e.contentEncoding,
     }
-=======
-  const actualAttachments = stepAttachments.map((e) => {
-    return { data: e.data, media: e.media }
->>>>>>> c0e456ec
   })
   expect(actualAttachments).to.eql(expectedAttachments)
 })
@@ -217,11 +212,7 @@
   hookKeyword: string,
   table: DataTable
 ) {
-<<<<<<< HEAD
   const expectedAttachments: messages.IAttachment[] = table.hashes().map(x => {
-=======
-  const expectedAttachments = table.hashes().map((x) => {
->>>>>>> c0e456ec
     return {
       body: x.DATA,
       mediaType: x['MEDIA TYPE'],
@@ -233,17 +224,12 @@
     pickleName,
     hookKeyword === 'Before'
   )
-<<<<<<< HEAD
   const actualAttachments = hookAttachments.map(e => {
     return {
       body: e.body,
       mediaType: e.mediaType,
       contentEncoding: e.contentEncoding,
     }
-=======
-  const actualAttachments = hookAttachments.map((e) => {
-    return { data: e.data, media: e.media }
->>>>>>> c0e456ec
   })
   expect(actualAttachments).to.eql(expectedAttachments)
 })