--- conflicted
+++ resolved
@@ -4,7 +4,6 @@
 export default class DataTable {
   private readonly rawTable: string[][]
 
-<<<<<<< HEAD
   constructor(
     sourceTable: messages.PickleStepArgument.IPickleTable | string[][]
   ) {
@@ -15,12 +14,6 @@
         row.cells.map(cell => cell.value)
       )
     }
-=======
-  constructor(pickleTable: messages.PickleStepArgument.IPickleTable) {
-    this.rawTable = pickleTable.rows.map((row) =>
-      row.cells.map((cell) => cell.value)
-    )
->>>>>>> c0e456ec
   }
 
   hashes(): any[] {
