--- conflicted
+++ resolved
@@ -190,13 +190,8 @@
     step: messages.Pickle.IPickleStep,
     stepDefinition: IDefinition,
     hookParameter?: any
-<<<<<<< HEAD
   ): Promise<messages.TestStepFinished.ITestStepResult> {
-    return StepRunner.run({
-=======
-  ): Promise<messages.ITestResult> {
     return await StepRunner.run({
->>>>>>> c0e456ec
       defaultTimeout: this.supportCodeLibrary.defaultTimeout,
       hookParameter,
       step,
