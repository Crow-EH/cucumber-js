import _ from 'lodash'
import colors from 'colors/safe'
import Status from '../status'
import { messages } from '@cucumber/messages'

colors.enable()

export type IColorFn = (text: string) => string

export interface IColorFns {
<<<<<<< HEAD
  forStatus(status: messages.TestStepFinished.TestStepResult.Status): IColorFn
=======
  forStatus: (status: messages.TestResult.Status) => IColorFn
>>>>>>> c0e456ec
  location: IColorFn
  tag: IColorFn
}

export default function getColorFns(enabled: boolean): IColorFns {
  if (enabled) {
    return {
      forStatus(status: messages.TestStepFinished.TestStepResult.Status) {
        return {
          [Status.AMBIGUOUS]: colors.red.bind(colors),
          [Status.FAILED]: colors.red.bind(colors),
          [Status.PASSED]: colors.green.bind(colors),
          [Status.PENDING]: colors.yellow.bind(colors),
          [Status.SKIPPED]: colors.cyan.bind(colors),
          [Status.UNDEFINED]: colors.yellow.bind(colors),
          [Status.UNKNOWN]: colors.yellow.bind(colors),
        }[status]
      },
      location: colors.gray.bind(colors),
      tag: colors.cyan.bind(colors),
    }
  } else {
    return {
      forStatus(status: messages.TestStepFinished.TestStepResult.Status) {
        return _.identity
      },
      location: _.identity,
      tag: _.identity,
    }
  }
}<|MERGE_RESOLUTION|>--- conflicted
+++ resolved
@@ -8,11 +8,7 @@
 export type IColorFn = (text: string) => string
 
 export interface IColorFns {
-<<<<<<< HEAD
-  forStatus(status: messages.TestStepFinished.TestStepResult.Status): IColorFn
-=======
-  forStatus: (status: messages.TestResult.Status) => IColorFn
->>>>>>> c0e456ec
+  forStatus: (status: messages.TestStepFinished.TestStepResult.Status) => IColorFn
   location: IColorFn
   tag: IColorFn
 }
