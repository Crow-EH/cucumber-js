import _, { Dictionary } from 'lodash'
import Formatter, { IFormatterOptions } from './'
import Status from '../status'
import { formatLocation, GherkinDocumentParser, PickleParser } from './helpers'
import { durationToNanoseconds } from '../time'
import path from 'path'
import { messages } from '@cucumber/messages'
import {
  getGherkinExampleRuleMap,
  getGherkinScenarioLocationMap,
} from './helpers/gherkin_document_parser'
import { ITestCaseAttempt } from './helpers/event_data_collector'
import { doesHaveValue, doesNotHaveValue } from '../value_checker'
import { parseStepArgument } from '../step_arguments'
import ITag = messages.GherkinDocument.Feature.ITag
import IFeature = messages.GherkinDocument.IFeature
import IPickle = messages.IPickle
import IScenario = messages.GherkinDocument.Feature.IScenario
import IEnvelope = messages.IEnvelope
import IRule = messages.GherkinDocument.Feature.FeatureChild.IRule

const { getGherkinStepMap, getGherkinScenarioMap } = GherkinDocumentParser

const {
  getScenarioDescription,
  getPickleStepMap,
  getStepKeyword,
} = PickleParser

export interface IJsonFeature {
  description: string
  elements: IJsonScenario[]
  id: string
  keyword: string
  line: number
  name: string
  tags: IJsonTag[]
  uri: string
}

export interface IJsonScenario {
  description: string
  id: string
  keyword: string
  line: number
  name: string
  steps: IJsonStep[]
  tags: IJsonTag[]
  type: string
}

export interface IJsonStep {
  arguments?: any // TODO
  embeddings?: any // TODO
  hidden?: boolean
  keyword?: string // TODO, not optional
  line?: number
  match?: any // TODO
  name?: string
  result?: any // TODO
}

export interface IJsonTag {
  name: string
  line: number
}

interface IBuildJsonFeatureOptions {
  feature: messages.GherkinDocument.IFeature
  elements: IJsonScenario[]
  uri: string
}

interface IBuildJsonScenarioOptions {
  feature: messages.GherkinDocument.IFeature
  gherkinScenarioMap: Dictionary<IScenario>
  gherkinExampleRuleMap: Dictionary<IRule>
  gherkinScenarioLocationMap: Dictionary<messages.ILocation>
  pickle: messages.IPickle
  steps: IJsonStep[]
}

interface IBuildJsonStepOptions {
  isBeforeHook: boolean
  gherkinStepMap: Dictionary<messages.GherkinDocument.Feature.IStep>
  pickleStepMap: Dictionary<messages.Pickle.IPickleStep>
  testStep: messages.TestCase.ITestStep
  testStepAttachments: messages.IAttachment[]
  testStepResult: messages.TestStepFinished.ITestStepResult
}

interface UriToTestCaseAttemptsMap {
  [uri: string]: ITestCaseAttempt[]
}

export default class JsonFormatter extends Formatter {
  constructor(options: IFormatterOptions) {
    super(options)
    console.warn(
      "The built-in JSON formatter is deprecated and will be removed in the next major release. Where you need a structured data representation of your test run, it's best to use the `message` formatter. For legacy tools that depend on the deprecated JSON format, a standalone formatter is available (see https://github.com/cucumber/cucumber/tree/master/json-formatter)."
    )
    options.eventBroadcaster.on('envelope', (envelope: IEnvelope) => {
      if (doesHaveValue(envelope.testRunFinished)) {
        this.onTestRunFinished()
      }
    })
  }

  convertNameToId(obj: IFeature | IPickle): string {
    return obj.name.replace(/ /g, '-').toLowerCase()
  }

  formatDataTable(dataTable: messages.PickleStepArgument.IPickleTable): any {
    return {
      rows: dataTable.rows.map((row) => ({ cells: _.map(row.cells, 'value') })),
    }
  }

  formatDocString(
    docString: messages.PickleStepArgument.IPickleDocString,
    gherkinStep: messages.GherkinDocument.Feature.IStep
  ): any {
    return {
      content: docString.content,
      line: gherkinStep.docString.location.line,
    }
  }

  formatStepArgument(
    stepArgument: messages.IPickleStepArgument,
    gherkinStep: messages.GherkinDocument.Feature.IStep
  ): any {
    if (doesNotHaveValue(stepArgument)) {
      return []
    }
    return [
      parseStepArgument<any>(stepArgument, {
        dataTable: (dataTable) => this.formatDataTable(dataTable),
        docString: (docString) => this.formatDocString(docString, gherkinStep),
      }),
    ]
  }

  onTestRunFinished(): void {
    const groupedTestCaseAttempts: UriToTestCaseAttemptsMap = {}
    _.each(
      this.eventDataCollector.getTestCaseAttempts(),
      (testCaseAttempt: ITestCaseAttempt) => {
        if (!testCaseAttempt.result.willBeRetried) {
          const uri = path.relative(this.cwd, testCaseAttempt.pickle.uri)
          if (doesNotHaveValue(groupedTestCaseAttempts[uri])) {
            groupedTestCaseAttempts[uri] = []
          }
          groupedTestCaseAttempts[uri].push(testCaseAttempt)
        }
      }
    )
    const features = _.map(groupedTestCaseAttempts, (group, uri) => {
      const { gherkinDocument } = group[0]
      const gherkinStepMap = getGherkinStepMap(gherkinDocument)
      const gherkinScenarioMap = getGherkinScenarioMap(gherkinDocument)
      const gherkinExampleRuleMap = getGherkinExampleRuleMap(gherkinDocument)
      const gherkinScenarioLocationMap = getGherkinScenarioLocationMap(
        gherkinDocument
      )
      const elements = group.map((testCaseAttempt: ITestCaseAttempt) => {
        const { pickle } = testCaseAttempt
        const pickleStepMap = getPickleStepMap(pickle)
        let isBeforeHook = true
        const steps = testCaseAttempt.testCase.testSteps.map((testStep) => {
          isBeforeHook = isBeforeHook && testStep.pickleStepId === ''
          return this.getStepData({
            isBeforeHook,
            gherkinStepMap,
            pickleStepMap,
            testStep,
            testStepAttachments: testCaseAttempt.stepAttachments[testStep.id],
            testStepResult: testCaseAttempt.stepResults[testStep.id],
          })
        })
        return this.getScenarioData({
          feature: gherkinDocument.feature,
          gherkinScenarioLocationMap,
          gherkinExampleRuleMap,
          gherkinScenarioMap,
          pickle,
          steps,
        })
      })
      return this.getFeatureData({
        feature: gherkinDocument.feature,
        elements,
        uri,
      })
    })
    this.log(JSON.stringify(features, null, 2))
  }

  getFeatureData({
    feature,
    elements,
    uri,
  }: IBuildJsonFeatureOptions): IJsonFeature {
    return {
      description: feature.description,
      elements,
      id: this.convertNameToId(feature),
      line: feature.location.line,
      keyword: feature.keyword,
      name: feature.name,
      tags: this.getFeatureTags(feature),
      uri,
    }
  }

  getScenarioData({
    feature,
    gherkinScenarioLocationMap,
    gherkinExampleRuleMap,
    gherkinScenarioMap,
    pickle,
    steps,
  }: IBuildJsonScenarioOptions): IJsonScenario {
    const description = getScenarioDescription({
      pickle,
      gherkinScenarioMap,
    })
    return {
      description,
      id: this.formatScenarioId({ feature, pickle, gherkinExampleRuleMap }),
      keyword: gherkinScenarioMap[pickle.astNodeIds[0]].keyword,
      line: gherkinScenarioLocationMap[pickle.astNodeIds[0]].line,
      name: pickle.name,
      steps,
      tags: this.getScenarioTags({ feature, pickle, gherkinScenarioMap }),
      type: 'scenario',
    }
  }

  private formatScenarioId({
    feature,
    pickle,
    gherkinExampleRuleMap,
  }: {
    feature: IFeature
    pickle: IPickle
    gherkinExampleRuleMap: Dictionary<IRule>
  }): string {
    let parts: any[]
    const rule = gherkinExampleRuleMap[pickle.astNodeIds[0]]
    if (doesHaveValue(rule)) {
      parts = [feature, rule, pickle]
    } else {
      parts = [feature, pickle]
    }
    return parts.map((part) => this.convertNameToId(part)).join(';')
  }

  getStepData({
    isBeforeHook,
    gherkinStepMap,
    pickleStepMap,
    testStep,
    testStepAttachments,
    testStepResult,
  }: IBuildJsonStepOptions): IJsonStep {
    const data: IJsonStep = {}
    if (testStep.pickleStepId !== '') {
      const pickleStep = pickleStepMap[testStep.pickleStepId]
      data.arguments = this.formatStepArgument(
        pickleStep.argument,
        gherkinStepMap[pickleStep.astNodeIds[0]]
      )
      data.keyword = getStepKeyword({ pickleStep, gherkinStepMap })
      data.line = gherkinStepMap[pickleStep.astNodeIds[0]].location.line
      data.name = pickleStep.text
    } else {
      data.keyword = isBeforeHook ? 'Before' : 'After'
      data.hidden = true
    }
    if (testStep.stepDefinitionIds.length === 1) {
      const stepDefinition = this.supportCodeLibrary.stepDefinitions.find(
        (s) => s.id === testStep.stepDefinitionIds[0]
      )
      data.match = { location: formatLocation(stepDefinition) }
    }
    const { message, status } = testStepResult
    data.result = { status: Status[status].toLowerCase() }
    if (doesHaveValue(testStepResult.duration)) {
      data.result.duration = durationToNanoseconds(testStepResult.duration)
    }
    if (status === Status.FAILED && doesHaveValue(message)) {
      data.result.error_message = message
    }
    if (_.size(testStepAttachments) > 0) {
<<<<<<< HEAD
      data.embeddings = testStepAttachments.map(attachment => ({
        data: attachment.body,
        // TODO derive from attachment.contentEncoding - either utf-8 or base64
        mime_type: 'nope',
=======
      data.embeddings = testStepAttachments.map((attachment) => ({
        data: attachment.data,
        mime_type: attachment.media.contentType,
>>>>>>> c0e456ec
      }))
    }
    return data
  }

  getFeatureTags(feature: IFeature): IJsonTag[] {
    return _.map(feature.tags, (tagData) => ({
      name: tagData.name,
      line: tagData.location.line,
    }))
  }

  getScenarioTags({
    feature,
    pickle,
    gherkinScenarioMap,
  }: {
    feature: IFeature
    pickle: IPickle
    gherkinScenarioMap: { [id: string]: IScenario }
  }): IJsonTag[] {
    return _.map(pickle.tags, (tagData) => {
      const featureSource = feature.tags.find(
        (t: ITag) => t.id === tagData.astNodeId
      )
      const scenarioSource = gherkinScenarioMap[pickle.astNodeIds[0]].tags.find(
        (t: ITag) => t.id === tagData.astNodeId
      )
      const line = doesHaveValue(featureSource)
        ? featureSource.location.line
        : scenarioSource.location.line
      return {
        name: tagData.name,
        line,
      }
    })
  }
}<|MERGE_RESOLUTION|>--- conflicted
+++ resolved
@@ -293,16 +293,10 @@
       data.result.error_message = message
     }
     if (_.size(testStepAttachments) > 0) {
-<<<<<<< HEAD
       data.embeddings = testStepAttachments.map(attachment => ({
         data: attachment.body,
         // TODO derive from attachment.contentEncoding - either utf-8 or base64
         mime_type: 'nope',
-=======
-      data.embeddings = testStepAttachments.map((attachment) => ({
-        data: attachment.data,
-        mime_type: attachment.media.contentType,
->>>>>>> c0e456ec
       }))
     }
     return data
