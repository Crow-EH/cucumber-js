import { messages } from 'cucumber-messages'
import TestCaseHookDefinition from '../models/test_case_hook_definition'
import TestRunHookDefinition from '../models/test_run_hook_definition'
import StepDefinition from '../models/step_definition'
import { ParameterTypeRegistry } from 'cucumber-expressions'

export type DefineStepPattern = string | RegExp

export interface ITestCaseHookParameter {
  gherkinDocument: messages.IGherkinDocument
  pickle: messages.IPickle
  result?: messages.ITestResult
  testCaseStartedId: string
}

export type TestCaseHookFunctionWithoutParameter = () => void
export type TestCaseHookFunctionWithParameter = (
  arg: ITestCaseHookParameter
) => void
export type TestCaseHookFunction =
  | TestCaseHookFunctionWithoutParameter
  | TestCaseHookFunctionWithParameter

export interface IDefineStepOptions {
  timeout?: number
  wrapperOptions?: any
}

export interface IDefineTestCaseHookOptions {
  tags?: string
  timeout?: number
}

export interface IDefineTestRunHookOptions {
  timeout?: number
}

export interface IParameterTypeDefinition<T> {
  name: string
<<<<<<< HEAD
  typeName?: string
=======
>>>>>>> a4716c0a
  regexp: RegExp
  transformer: (...match: string[]) => T
  useForSnippets?: boolean
  preferForRegexpMatch?: boolean
}

export interface IDefineSupportCodeMethods {
  defineParameterType(options: IParameterTypeDefinition<any>): void
  defineStep(pattern: DefineStepPattern, code: Function): void
  defineStep(
    pattern: DefineStepPattern,
    options: IDefineStepOptions,
    code: Function
  ): void
  setDefaultTimeout(milliseconds: number): void
  setDefinitionFunctionWrapper(fn: Function): void
  setWorldConstructor(fn: any): void
  After(code: TestCaseHookFunction): void
  After(tags: string, code: TestCaseHookFunction): void
  After(options: IDefineTestCaseHookOptions, code: TestCaseHookFunction): void
  AfterAll(code: Function): void
  AfterAll(options: IDefineTestRunHookOptions, code: Function): void
  Before(code: TestCaseHookFunction): void
  Before(tags: string, code: TestCaseHookFunction): void
  Before(options: IDefineTestCaseHookOptions, code: TestCaseHookFunction): void
  BeforeAll(code: Function): void
  BeforeAll(options: IDefineTestRunHookOptions, code: Function): void
  Given(pattern: DefineStepPattern, code: Function): void
  Given(
    pattern: DefineStepPattern,
    options: IDefineStepOptions,
    code: Function
  ): void
  Then(pattern: DefineStepPattern, code: Function): void
  Then(
    pattern: DefineStepPattern,
    options: IDefineStepOptions,
    code: Function
  ): void
  When(pattern: DefineStepPattern, code: Function): void
  When(
    pattern: DefineStepPattern,
    options: IDefineStepOptions,
    code: Function
  ): void
}

export interface ISupportCodeLibrary {
  readonly afterTestCaseHookDefinitions: TestCaseHookDefinition[]
  readonly afterTestRunHookDefinitions: TestRunHookDefinition[]
  readonly beforeTestCaseHookDefinitions: TestCaseHookDefinition[]
  readonly beforeTestRunHookDefinitions: TestRunHookDefinition[]
  readonly defaultTimeout: number
  readonly stepDefinitions: StepDefinition[]
  readonly parameterTypeRegistry: ParameterTypeRegistry
  readonly World: any
}<|MERGE_RESOLUTION|>--- conflicted
+++ resolved
@@ -37,10 +37,6 @@
 
 export interface IParameterTypeDefinition<T> {
   name: string
-<<<<<<< HEAD
-  typeName?: string
-=======
->>>>>>> a4716c0a
   regexp: RegExp
   transformer: (...match: string[]) => T
   useForSnippets?: boolean
